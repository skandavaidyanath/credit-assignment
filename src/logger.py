--- conflicted
+++ resolved
@@ -138,16 +138,6 @@
             stats_dict = asdict(stats)
         else:
             stats_dict = stats
-<<<<<<< HEAD
-            
-        stats_dict = self.remove_nans_nones(stats_dict)
-        
-        prefixed_stats_dict = self.prefix(stats_dict, wandb_prefix)
-
-        wandb.log(prefixed_stats_dict, step)
-        
-    def remove_nans_nones(self, d):
-=======
 
         stats_dict = self.remove_nans(stats_dict)
 
@@ -156,16 +146,11 @@
         wandb.log(prefixed_stats_dict, step)
 
     def remove_nans(self, d):
->>>>>>> fe3eefbb
         """
         Remove nans that arise from inconcsistent logging schedules
         before logging
         """
-<<<<<<< HEAD
-        new_d = {k: v for k,v in d.items() if (v is not np.nan or v is not None)}
-=======
         new_d = {k: v for k, v in d.items() if v is not np.nan}
->>>>>>> fe3eefbb
         return new_d
 
     def prefix(self, d, pre):
