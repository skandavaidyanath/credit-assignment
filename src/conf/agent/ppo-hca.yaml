# @package _global_

agent:
  name: "ppo-hca"
  adv: "hca"
  value_loss_coeff: 0.0
  entropy_coeff: 0.1
  hca_checkpoint: ""
  hca_n_layers: 2
  hca_hidden_size: 128
  hca_lr: 3e-4
  hca_update_every: 5000
<<<<<<< HEAD
  hca_num_updates: 1
=======
  hca_epochs: 1
>>>>>>> a129f1bb
  hca_batchsize: 256
  hca_dropout: 0
  hca_activation: "relu"
  hca_train_val_split: [0.9, 0.1]
  refresh_hca: True<|MERGE_RESOLUTION|>--- conflicted
+++ resolved
@@ -10,11 +10,7 @@
   hca_hidden_size: 128
   hca_lr: 3e-4
   hca_update_every: 5000
-<<<<<<< HEAD
-  hca_num_updates: 1
-=======
   hca_epochs: 1
->>>>>>> a129f1bb
   hca_batchsize: 256
   hca_dropout: 0
   hca_activation: "relu"
