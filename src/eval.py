--- conflicted
+++ resolved
@@ -1,12 +1,7 @@
 import numpy as np
 import gym
 
-
-<<<<<<< HEAD
 def eval(env, agent, args):
-=======
-def eval(env, agent, args, num_eval_eps=1):
->>>>>>> 5d49440b
     if isinstance(env.action_space, gym.spaces.Box):
         continuous = True
     else:
