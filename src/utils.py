import numpy as np
import torch
import gridworld
import pickle
import datetime
import os
class HCABuffer:
    def __init__(self, exp_name):
        self.num_episodes_stored = 0
        self.states = []
        self.actions = []
        self.returns = []

        self.checkpoint_path = f"hca_data/{exp_name}_"
        self.checkpoint_path += f"{datetime.datetime.now().replace(microsecond=0)}"
        os.makedirs(self.checkpoint_path, exist_ok=True)

    def add_episode(self, episode_states, episode_actions, episode_rewards):
        episode_return = np.sum(episode_rewards)
        self.states.extend(episode_states)
        self.actions.extend(episode_actions)
        self.returns.extend([episode_return] * len(episode_states))
        self.num_episodes_stored += 1

    def save_data(self, num_actions):
        states = np.array(self.states)
        returns = np.array(self.returns).reshape((-1, 1))
        inp_data = np.concatenate((states, returns), -1)
<<<<<<< HEAD
        save_dict = {
            "x": inp_data,
            "y": np.array(self.actions),
            "num_acts": num_actions,
        }

        with open("hca_data/" + filename + ".pkl", "wb") as f:
=======
        save_dict = {"x": inp_data, "y": np.array(self.actions), "num_acts": num_actions}
        filename = str(self.num_episodes_stored) + "_eps"

        with open(self.checkpoint_path + "/" + filename + '.pkl', 'wb') as f:
>>>>>>> 7af0b1ce
            pickle.dump(save_dict, f)


def flatten(x):
    """
    Flattens a list of lists into a numpy array
    """
    out = []
    for episode in x:
        for item in episode:
            out.append(item)
    return np.array(out, dtype=np.float32).squeeze()


def tensor_flatten(x):
    """
    Flattens a list of lists of tensor with gradients to torch tensor with gradients
    """
    out = []
    for episode in x:
        for item in episode:
            out.append(item)
    return torch.stack(out).squeeze()


def calculate_mc_returns(rewards, terminals, gamma):
    """
    Calculates MC returns
    Duplicated from ppo.py.
    """
    batch_size = len(rewards)
    returns = [0 for _ in range(len(batch_size))]
    returns[batch_size - 1] = rewards[batch_size - 1]
    for t in reversed(range(batch_size - 1)):
        returns[t] = rewards[t] + returns[t + 1] * gamma * (1 - terminals[t])

    return returns


def get_human_hindsight_logprobs(
    episode_rewards, policy_logprobs, total_reward, max_steps
):
    """
    Returns the return-conditioned hindsight logprobs
    from the episode rewards using the total episode reward
    and max steps in the environment. Also uses the policy logprobs,
    Return a numpy array that is the size of the total episode length.
    The probability choices here are fairly arbitrary...
    The -1 added to the reward mapping is for the step we take
    """
    hindsight_logprobs = []
    for i, reward in enumerate(episode_rewards):
        # agent stepped into fire; assign high probability to actions which transitioned into fire, and low probability
        # to actions that got a diamond.
        if total_reward < -max_steps:
            if reward == gridworld.REWARD_MAPPING["*"] - 1:
                hindsight_logprobs.append(np.log(0.01))
            elif reward == gridworld.REWARD_MAPPING["F"] - 1:
                hindsight_logprobs.append(np.log(0.99))
            else:
                # don't want to change the weighting for this
                hindsight_logprobs.append(np.inf)
        # Not very likely that agent stepped into fire, even less likely that agent picked up a diamond.
        # Very likely that all the agent was transition into empty tiles.
        elif total_reward == -max_steps:
            if reward == gridworld.REWARD_MAPPING["*"] - 1:
                hindsight_logprobs.append(np.log(0.01))
            elif reward == gridworld.REWARD_MAPPING["F"] - 1:
                hindsight_logprobs.append(np.log(0.1))
            else:
                hindsight_logprobs.append(np.log(0.99))
        # Agent has to have picked up at least one diamond; transition into fire isn't super likely, but possible.
        elif -max_steps < total_reward <= 0:
            if reward == gridworld.REWARD_MAPPING["*"] - 1:
                hindsight_logprobs.append(np.log(0.99))
            elif reward == gridworld.REWARD_MAPPING["F"] - 1:
                hindsight_logprobs.append(np.log(0.05))
            else:
                # don't want to change the weighting for this
                hindsight_logprobs.append(np.inf)
        # Agent must have picked up at least one diamond; transitions into fire are highly unlikely.
        elif total_reward > 0:
            if reward == gridworld.REWARD_MAPPING["*"] - 1:
                hindsight_logprobs.append(np.log(0.99))
            elif reward == gridworld.REWARD_MAPPING["F"] - 1:
                hindsight_logprobs.append(np.log(0.01))
            else:
                # don't want to change the weighting for this
                hindsight_logprobs.append(np.inf)

    return np.array(hindsight_logprobs, dtype=np.float32)


def get_hindsight_logprobs(h_model, states, returns, actions):
    inputs = []
    for state, g in zip(states, returns):
        inputs.append(np.concatenate([state, [g]]))
    inputs = torch.from_numpy(inputs).reshape(len(inputs), -1)  # B x D
    h_values = h_model.get_hindsight_values(inputs, actions)
    return h_values().detach()<|MERGE_RESOLUTION|>--- conflicted
+++ resolved
@@ -4,6 +4,8 @@
 import pickle
 import datetime
 import os
+
+
 class HCABuffer:
     def __init__(self, exp_name):
         self.num_episodes_stored = 0
@@ -12,7 +14,9 @@
         self.returns = []
 
         self.checkpoint_path = f"hca_data/{exp_name}_"
-        self.checkpoint_path += f"{datetime.datetime.now().replace(microsecond=0)}"
+        self.checkpoint_path += (
+            f"{datetime.datetime.now().replace(microsecond=0)}"
+        )
         os.makedirs(self.checkpoint_path, exist_ok=True)
 
     def add_episode(self, episode_states, episode_actions, episode_rewards):
@@ -26,20 +30,14 @@
         states = np.array(self.states)
         returns = np.array(self.returns).reshape((-1, 1))
         inp_data = np.concatenate((states, returns), -1)
-<<<<<<< HEAD
         save_dict = {
             "x": inp_data,
             "y": np.array(self.actions),
             "num_acts": num_actions,
         }
-
-        with open("hca_data/" + filename + ".pkl", "wb") as f:
-=======
-        save_dict = {"x": inp_data, "y": np.array(self.actions), "num_acts": num_actions}
         filename = str(self.num_episodes_stored) + "_eps"
 
-        with open(self.checkpoint_path + "/" + filename + '.pkl', 'wb') as f:
->>>>>>> 7af0b1ce
+        with open(self.checkpoint_path + "/" + filename + ".pkl", "wb") as f:
             pickle.dump(save_dict, f)
 
 
