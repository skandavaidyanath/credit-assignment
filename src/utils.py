--- conflicted
+++ resolved
@@ -248,12 +248,7 @@
         states = torch.from_numpy(np.stack(states).astype(np.float32)).to(
             r_model.device
         )
-<<<<<<< HEAD
-        return_dists = r_model.forward(states, return_dists=True)
-        return_samples = return_dists.sample().detach().cpu().numpy()
-=======
         return_samples = r_model.forward(states, return_samples=True)
->>>>>>> a3e6fed1
     elif sample_method == "zeros":
         # This is theoretically incorrect.
         num_samples = len(states)
