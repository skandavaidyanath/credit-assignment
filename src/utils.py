import numpy as np
import torch
from gridworld.gridworld_env import GridWorld
import gym

from dualdice.return_buffer import quantize_returns

try:
    import d4rl
except:
    print("D4RL is not installed!")
try:
    import lorl_env
except:
    print("Lorl env is not installed!")
try:
    from pushworld.gym_env import PushWorldEnv
except:
    print("PushWorldEnv is not installed!")
from wrappers.lorl import LorlWrapper
from wrappers.pw_wrapper import PushWorldWrapper
from wrappers.delayed_reward_wrapper import DelayedRewardWrapper

def get_env(args):
    if args.env.type == "d4rl":
        env = gym.make(args.env.name)
    elif args.env.type == "gridworld":
        env = GridWorld(
            args.env.puzzle_path,
            sparse=args.env.sparse,
            max_steps=args.env.max_steps,
        )
    elif args.env.type == "lorl":
        env = LorlWrapper(
            gym.make(args.env.name),
            task=args.env.task,
            use_state=args.env.use_state,
            reward_multiplier=args.env.reward_multiplier,
            binary_reward=args.env.binary_reward,
            max_steps=args.env.max_steps,
            normalize=args.env.normalize,
        )
    elif args.env.type == "mujoco":
        env = gym.make(args.env.name)
    elif args.env.type == "pushworld":
        pw_env = PushWorldEnv(
            puzzle_path=args.env.puzzle_path, max_steps=args.env.max_steps
        )
        env = PushWorldWrapper(pw_env, use_state=args.env.use_state)
    elif args.env.type == "gym":
        env = gym.make(args.env.name)
    else:
        raise NotImplementedError

    if args.env.delay_reward:
        env = DelayedRewardWrapper(env)

    return env


def flatten(x):
    """
    Flattens a list of lists into a numpy array
    """
    out = []
    for episode in x:
        for item in episode:
            out.append(item)
    return np.array(out, dtype=np.float32).squeeze()


def tensor_flatten(x):
    """
    Flattens a list of lists of tensor with gradients to torch tensor with gradients
    """
    out = []
    for episode in x:
        for item in episode:
            out.append(item)
    return torch.stack(out).squeeze()


def unflatten(x, ref_x):
    """
    Unflatten a flattened tensor x into a list of iterables, where each list is the same length as the corresponding
    list in ref_x (which is a list of iterables).
    """
    ret = []
    ind = 0
    for arr in ref_x:
        ret.append(x[ind : ind + len(arr)])
        ind += len(arr)
    return ret


def normalized_atan(x):
    return torch.atan(x) / (torch.pi / 2)


def sigmoid(arr, temp):
    return 1 / (1 + np.exp(-arr / temp))


def get_hindsight_logprobs(
    states,
    returns,
    actions,
    h_model,
):
    inputs = []
    for state, g in zip(states, returns):
        inputs.append(np.concatenate([state, [g]]))
    inputs = np.array(inputs)
    inputs = torch.from_numpy(inputs).reshape(len(inputs), -1).float()  # B x D
    h_values = h_model.get_hindsight_logprobs(
        inputs, torch.from_numpy(np.array(actions))
    )
    return h_values.detach().tolist()


<<<<<<< HEAD
def assign_hindsight_logprobs(buffer, h_model):
    for ep_ind in range(len(buffer)):
        curr_ep_hindsight_logprobs = get_hindsight_logprobs(
            h_model,
            buffer.states[ep_ind],
            buffer.returns[ep_ind],
            buffer.actions[ep_ind],
        )
        buffer.hindsight_logprobs.append(curr_ep_hindsight_logprobs)

def get_grad_norm(model):
    parameters = [p for p in model.parameters() if p.grad is not None and p.requires_grad]
    if len(parameters) == 0:
        total_norm = 0.0
    else:
        device = parameters[0].grad.device
        total_norm = torch.norm(torch.stack([torch.norm(p.grad.detach()).to(device) for p in parameters]),
                                2.0).item()
    return total_norm
=======
def get_density_ratios(states, actions, returns, dd_model):
    states = np.array(states)  # B, D_s
    actions = np.array(actions)  # B, D_a
    returns = np.array(returns)  # B, 1
    density_ratios = dd_model.get_density_ratios(states, actions, returns)
    return density_ratios


def get_ret_probs(states, returns, r_model):
    states = np.array(states)  # B, D_s
    returns = np.array(returns)  # B, 1
    ret_probs = r_model.get_return_probs(states, returns)
    return ret_probs


def assign_hindsight_info(buffer, h_model=None, dd_model=None, r_model=None):
    """
    Assigns hindsight logprobs when h_model is passed, otherwise, calculates
    and assigns ratios directly using the dd_model and r_model.
    """
    if h_model:
        assert (
            not dd_model and not r_model
        ), "Either pass h_model or dd_model and r_model"
        for ep_ind in range(len(buffer)):
            curr_ep_hindsight_logprobs = get_hindsight_logprobs(
                buffer.states[ep_ind],
                buffer.returns[ep_ind],
                buffer.actions[ep_ind],
                h_model,
            )
            buffer.hindsight_logprobs.append(curr_ep_hindsight_logprobs)
    else:
        assert (
            dd_model and r_model
        ), "Either pass h_model or dd_model and r_model"
        for ep_ind in range(len(buffer)):
            curr_ep_density_ratios = get_density_ratios(
                buffer.states[ep_ind],
                buffer.actions[ep_ind],
                buffer.returns[ep_ind],
                dd_model,
            )
            curr_ep_ret_probs = get_ret_probs(
                buffer.states[ep_ind],
                buffer.returns[ep_ind],
                r_model,
            )
            curr_ep_hindsight_ratios = (
                curr_ep_density_ratios * curr_ep_ret_probs
            )
            buffer.hindsight_ratios.append(curr_ep_hindsight_ratios)


def get_hindsight_actions(h_model, buffer):
    states = buffer.states
    returns = buffer.returns
    inputs = []
    for state, g in zip(states, returns):
        inputs.append(np.concatenate([state, [g]]))
    inputs = np.array(inputs)
    inputs = torch.from_numpy(inputs).reshape(len(inputs), -1).float()  # B x D
    actions = h_model.get_actions(inputs)
    return actions
>>>>>>> f128f9e9
<|MERGE_RESOLUTION|>--- conflicted
+++ resolved
@@ -118,27 +118,6 @@
     return h_values.detach().tolist()
 
 
-<<<<<<< HEAD
-def assign_hindsight_logprobs(buffer, h_model):
-    for ep_ind in range(len(buffer)):
-        curr_ep_hindsight_logprobs = get_hindsight_logprobs(
-            h_model,
-            buffer.states[ep_ind],
-            buffer.returns[ep_ind],
-            buffer.actions[ep_ind],
-        )
-        buffer.hindsight_logprobs.append(curr_ep_hindsight_logprobs)
-
-def get_grad_norm(model):
-    parameters = [p for p in model.parameters() if p.grad is not None and p.requires_grad]
-    if len(parameters) == 0:
-        total_norm = 0.0
-    else:
-        device = parameters[0].grad.device
-        total_norm = torch.norm(torch.stack([torch.norm(p.grad.detach()).to(device) for p in parameters]),
-                                2.0).item()
-    return total_norm
-=======
 def get_density_ratios(states, actions, returns, dd_model):
     states = np.array(states)  # B, D_s
     actions = np.array(actions)  # B, D_a
@@ -203,4 +182,13 @@
     inputs = torch.from_numpy(inputs).reshape(len(inputs), -1).float()  # B x D
     actions = h_model.get_actions(inputs)
     return actions
->>>>>>> f128f9e9
+
+def get_grad_norm(model):
+    parameters = [p for p in model.parameters() if p.grad is not None and p.requires_grad]
+    if len(parameters) == 0:
+        total_norm = 0.0
+    else:
+        device = parameters[0].grad.device
+        total_norm = torch.norm(torch.stack([torch.norm(p.grad.detach()).to(device) for p in parameters]),
+                                2.0).item()
+    return total_norm