--- conflicted
+++ resolved
@@ -186,18 +186,14 @@
             )
 
             # iterate over big batch in smaller minibatches
-<<<<<<< HEAD
-            for minibatch in buffer.generate_batches(
+            batch_generator = buffer.generate_batches(
                 self.gamma,
                 self.lamda,
                 self.minibatch_size,
                 self.adv,
                 self.device,
-            ):
-=======
-            batch_generator = buffer.generate_batches(self.gamma, self.lamda, self.minibatch_size, self.adv, self.device)
+            )
             for minibatch in batch_generator:
->>>>>>> d9db4fb1
                 # Evaluating old actions and values
                 (
                     states,
@@ -261,7 +257,6 @@
             np.mean(action_losses),
             np.mean(value_losses),
             np.mean(entropies),
-            {},
         )
 
     def save(self, checkpoint_path, args):
