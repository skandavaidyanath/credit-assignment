import torch
import torch.nn as nn
from torch.distributions import MultivariateNormal, Categorical
import torch.nn.functional as F


class HCAModel(nn.Module):
    """
    HCA model to predict action probabilities conditioned on returns and state
    """

<<<<<<< HEAD
    def __init__(
        self,
        state_dim,
        action_dim,
        continuous=False,
        n_layers=2,
        hidden_size=64,
    ):
=======
    def __init__(self, state_dim, action_dim, continuous=False, n_layers=2,
                 hidden_size=64, activation_fn='tanh', dropout_p=None):
>>>>>>> d4c1bbb2
        super(HCAModel, self).__init__()

        self.state_dim = state_dim
        self.action_dim = action_dim
        self.continuous = continuous
        if activation_fn == "tanh":
            activation_cls = nn.Tanh
        elif activation_fn == "relu":
            activation_cls = nn.ReLU
        else:
            raise NotImplementedError

        layers = []
        for i in range(n_layers):
            if i == 0:
                layers.append(nn.Linear(state_dim, hidden_size))
                layers.append(activation_cls())
                if dropout_p:
                    layers.append(nn.Dropout(p=dropout_p))
            else:
                layers.append(nn.Linear(hidden_size, hidden_size))
                layers.append(activation_cls())
                if dropout_p:
                    layers.append(nn.Dropout(p=dropout_p))
        if not layers:
            layers.append(nn.Linear(state_dim, action_dim))
        else:
            layers.append(nn.Linear(hidden_size, action_dim))
        if not continuous:
            layers.append(nn.Softmax(dim=-1))
        self.net = nn.Sequential(*layers)

        if continuous:
            self.log_std = nn.Parameter(
                torch.zeros(action_dim), requires_grad=True
            )
        else:
            self.log_std = None

    @property
    def std(self):
        if not self.continuous:
            raise ValueError("Calling std() on Discrete HCA function!")
        else:
            return torch.exp(self.log_std)

    def forward(self, inputs):
        """
        forward pass a bunch of inputs into the model
        """
        out = self.net(inputs)
        if self.continuous:
            std = torch.diag(self.std)
            dist = MultivariateNormal(out, scale_tril=std)
        else:
            dist = Categorical(out)
        return out, dist

    def train_step(self, states, actions, optimizer, device):
        states = states.to(device)
        actions = actions.to(device)
        preds, dist = self.forward(states)
        if self.continuous:
            loss = F.gaussian_nll_loss(preds, actions, dist.variance)
        else:
            loss = F.cross_entropy(preds, actions.flatten())
        optimizer.zero_grad()
        loss.backward()
        optimizer.step()
        return loss.item()

    def get_hindsight_values(self, inputs, actions):
        """
        get the hindsight values for a batch of actions
        """
        out, dist = self.forward(inputs)
        if self.continuous:  # B x A
            log_probs = dist.log_prob(actions).reshape(-1, 1)
            return log_probs.exp()
        else:
            actions = actions.reshape(-1, 1).long()
            return out.gather(1, actions)  # B,

    def save(self, checkpoint_path, args):
        torch.save(
            {"model": self.net.state_dict(), "args": args}, checkpoint_path
        )

    def load(self, checkpoint):
        self.net.load_state_dict(checkpoint)<|MERGE_RESOLUTION|>--- conflicted
+++ resolved
@@ -9,7 +9,6 @@
     HCA model to predict action probabilities conditioned on returns and state
     """
 
-<<<<<<< HEAD
     def __init__(
         self,
         state_dim,
@@ -17,11 +16,9 @@
         continuous=False,
         n_layers=2,
         hidden_size=64,
+        activation_fn="tanh",
+        dropout_p=None,
     ):
-=======
-    def __init__(self, state_dim, action_dim, continuous=False, n_layers=2,
-                 hidden_size=64, activation_fn='tanh', dropout_p=None):
->>>>>>> d4c1bbb2
         super(HCAModel, self).__init__()
 
         self.state_dim = state_dim
