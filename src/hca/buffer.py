--- conflicted
+++ resolved
@@ -108,8 +108,6 @@
             val_dataloader = None
         return train_dataloader, val_dataloader
 
-<<<<<<< HEAD
-=======
     def get_input_stats(self, normalize_returns_only):
         states = np.array(self.states)
         returns = np.array(self.returns).reshape((-1, 1))
@@ -123,7 +121,6 @@
         inp_std = np.concatenate((state_std, return_std), 0)
         return inp_mean, inp_std
 
->>>>>>> 5e52ce3a
     def save_data(self, num_actions):
         states = np.array(self.states)
         returns = np.array(self.returns).reshape((-1, 1))
