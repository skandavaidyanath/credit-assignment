import torch
import torch.nn as nn
from torch.distributions import MultivariateNormal, Categorical
import torch.nn.functional as F
import numpy as np
import warnings

from utils import weight_reset, get_grad_norm, model_init
from arch.cnn import CNNBase


class HCAModel(nn.Module):
    """
    HCA model to predict action probabilities conditioned on returns and state
    """

    def __init__(
        self,
        state_dim,
        action_dim,
        continuous=False,
        cnn_base=None,
        n_layers=2,
        hidden_size=64,
        activation_fn="relu",
        dropout_p=0,
        batch_size=64,
        lr=3e-4,
        device="cpu",
        normalize_inputs=False,
        normalize_return_inputs_only=False,
        max_grad_norm=None,
        weight_training_samples=False,
        noise_std=None,
    ):
        super(HCAModel, self).__init__()

        self.state_dim = state_dim
        self.action_dim = action_dim if continuous else 1
        self.continuous = continuous
        self.normalize_inputs = normalize_inputs or normalize_return_inputs_only
        self.normalize_return_inputs_only = normalize_return_inputs_only
        self.max_grad_norm = max_grad_norm
        self.noise_std = noise_std

        if cnn_base is not None:
            # if a CNN base is passed in, then use that instead of an MLP.
            assert isinstance(cnn_base, CNNBase)
            assert cnn_base.hidden_size == hidden_size
            self.cnn = cnn_base
            final_layer_init_ = lambda m: model_init(
                m, nn.init.orthogonal_, lambda x: nn.init.constant_(x, 0)
            )
            assert state_dim == hidden_size + 1  # +1 for the return
        else:
            self.cnn = nn.Sequential(*[])

            if activation_fn == "tanh":
                activation = nn.Tanh
            elif activation_fn == "relu":
                activation = nn.ReLU
            else:
                raise NotImplementedError

            layers = []
            if n_layers == 0:
                hidden_size = state_dim
            for i in range(n_layers):
                if i == 0:
                    layers.append(nn.Linear(state_dim, hidden_size))
                    layers.append(activation())
                    if dropout_p:
                        layers.append(nn.Dropout(p=dropout_p))
                else:
                    layers.append(nn.Linear(hidden_size, hidden_size))
                    layers.append(activation())
                    if dropout_p:
                        layers.append(nn.Dropout(p=dropout_p))

            final_layer_init_ = lambda m: m

        layers.append(final_layer_init_(nn.Linear(hidden_size, action_dim)))

        self.net = nn.Sequential(*layers).to(device)

        if continuous:
            self.log_std = nn.Parameter(
                torch.zeros(action_dim), requires_grad=True
            )
        else:
            self.log_std = None

        self.optimizer = torch.optim.Adam(self.parameters(), lr=lr)
        self.batch_size = batch_size
        self.device = torch.device(device)

        self.weight_training_samples = weight_training_samples

    @property
    def std(self):
        if not self.continuous:
            raise ValueError("Calling std() on Discrete HCA function!")
        else:
            return torch.exp(self.log_std)

    def reset_parameters(self):
        for layer in self.children():
            if hasattr(layer, "reset_parameters"):
                layer.reset_parameters()
            elif isinstance(layer, torch.nn.Sequential):
                layer.apply(weight_reset)

<<<<<<< HEAD
    def forward(self, states, returns, add_noise=False):
=======
    def update_norm_stats(self, mean, std, refresh=True):
        if refresh:  # re-calculate stats each time we train model
            self.input_mean = torch.from_numpy(mean).to(self.device).float()
            self.input_std = torch.from_numpy(std).to(self.device).float()
        else:
            raise NotImplementedError

    def forward(self, inputs, add_noise=False):
>>>>>>> 5e52ce3a
        """
        forward pass a bunch of inputs into the model
        """
        if self.normalize_inputs:
<<<<<<< HEAD
            states = (states - states.mean()) / (states.std() + 1e-6)
=======
            # if self.normalize_return_inputs_only==True, then the non-return input mean and std will be 0 and 1 resp.
            inputs = (inputs - self.input_mean) / (self.input_std + 1e-6)
>>>>>>> 5e52ce3a

        embeds = self.cnn(states)
        inputs = torch.concat([embeds, returns], dim=-1)
        out = self.net(inputs)
        if self.noise_std and add_noise:
            # print(out.abs().max())
            noise = torch.normal(
                mean=0.0, std=self.noise_std, size=out.shape
            ).to(out.device)
            out += noise
        if self.continuous:
            std = torch.diag(self.std)
            dist = MultivariateNormal(out, scale_tril=std)
        else:
            dist = Categorical(logits=out)
        return out, dist

    def update(self, buffer):
        train_dataloader, val_dataloader = buffer.get_dataloader(
            self.batch_size, weight_samples=self.weight_training_samples
        )

        losses, metrics = [], []
        entropy_stats = {
            "entropy_min": [],
            "entropy_max": [],
            "entropy_mean": [],
            "entropy_std": [],
        }

        for states, returns, actions in train_dataloader:
            loss, metric, ent_stat = self.train_step(states, returns, actions)
            for k, v in ent_stat.items():
                entropy_stats[k].append(v)

            losses.append(loss)
            metrics.append(metric)

        if self.continuous:
            results = {
                "hca_train_loss": np.mean(losses),
                "hca_train_logprobs": np.mean(metrics),
            }
        else:
            results = {
                "hca_train_loss": np.mean(losses),
                "hca_train_acc": np.mean(metrics),
            }
        entropy_stats = {
            "hca_train_" + k: np.mean(v) for k, v in entropy_stats.items()
        }
        results.update(entropy_stats)

        if val_dataloader is not None:
            val_results = self.validate(val_dataloader)
            results.update(val_results)
        return results

    def train_step(self, states, returns, actions):
        states = states.to(self.device)
        returns = returns.to(self.device)
        actions = actions.to(self.device)
        preds, dists = self.forward(states, returns)

        entropy = dists.entropy()
        entropy_stats = {
            "entropy_mean": entropy.mean().detach().item(),
            "entropy_std": entropy.std().detach().item(),
            "entropy_max": entropy.max().detach().item(),
            "entropy_min": entropy.min().detach().item(),
        }

        if self.continuous:
            loss = F.gaussian_nll_loss(preds, actions, dists.variance)
            metric = dists.log_prob(actions).mean()
        else:
            actions = actions.flatten()
            loss = F.cross_entropy(preds, actions)
            preds = preds.argmax(-1)
            metric = torch.sum(preds == actions) / len(preds)

        self.optimizer.zero_grad()
        loss.backward()

        if self.max_grad_norm:
            torch.nn.utils.clip_grad_norm_(
                self.net.parameters(), self.max_grad_norm
            )

        # if get_grad_norm(self.net) > 100.0 and not self.max_grad_norm:
        #     warnings.warn("Hindsight model grad norm is over 100 but is not being clipped!")

        self.optimizer.step()
        return loss.item(), metric.item(), entropy_stats

    @torch.no_grad()
    def validate(self, val_dataloader):
        losses, metrics = [], []
        for states, returns, actions in val_dataloader:
            states = states.to(self.device)
            returns = returns.to(self.device)
            actions = actions.to(self.device)
            preds, dists = self.forward(states, returns)
            if self.continuous:
                loss = F.gaussian_nll_loss(
                    preds, actions, dists.variance
                ).item()
                log_probs = dists.log_prob(actions)
                mean_logprobs = log_probs.mean().item()
                losses.append(loss)
                metrics.append(mean_logprobs)
            else:
                actions = actions.flatten()
                loss = F.cross_entropy(preds, actions).item()
                preds = preds.argmax(-1)
                accuracy = torch.sum(preds == actions) / len(preds)
                losses.append(loss)
                metrics.append(accuracy)
        if self.continuous:
            return {
                "hca_val_loss": np.mean(losses),
                "hca_val_logprobs": np.mean(metrics),
            }
        else:
            return {
                "hca_val_loss": np.mean(losses),
                "hca_val_acc": np.mean(metrics),
            }

    @torch.no_grad()
    def get_hindsight_logprobs(self, states, returns, actions):
        """
        get the hindsight values for a batch of actions
        """
        states = states.to(self.device)
        returns = returns.to(self.device)
        actions = actions.to(self.device)
        out, dist = self.forward(states, returns)
        if self.continuous:  # B x A
            log_probs = dist.log_prob(actions).reshape(-1, 1)
            return log_probs
        else:
            log_probs = dist.log_prob(actions)
            return log_probs

    @torch.no_grad()
    def get_actions(self, states, returns, sample=True):
        """
        samples/ gets argmax actions from the hindsight
        function as if it were a policy.
        returns the actions as a list.
        """
        states = states.to(self.device)
        returns = returns.to(self.device)
        out, dist = self.forward(states, returns)
        if sample:
            actions = dist.sample()
        else:
            actions = dist.mode()
        if self.continuous:
            actions = actions.reshape(-1, self.action_dim).tolist()
        else:
            actions = actions.flatten().tolist()
        return actions

    def save(self, checkpoint_path, args):
        torch.save(
            {"model": self.net.state_dict(), "args": args}, checkpoint_path
        )

    def load(self, checkpoint):
        self.net.load_state_dict(checkpoint)<|MERGE_RESOLUTION|>--- conflicted
+++ resolved
@@ -110,9 +110,6 @@
             elif isinstance(layer, torch.nn.Sequential):
                 layer.apply(weight_reset)
 
-<<<<<<< HEAD
-    def forward(self, states, returns, add_noise=False):
-=======
     def update_norm_stats(self, mean, std, refresh=True):
         if refresh:  # re-calculate stats each time we train model
             self.input_mean = torch.from_numpy(mean).to(self.device).float()
@@ -120,18 +117,13 @@
         else:
             raise NotImplementedError
 
-    def forward(self, inputs, add_noise=False):
->>>>>>> 5e52ce3a
+    def forward(self, states, returns, add_noise=False):
         """
         forward pass a bunch of inputs into the model
         """
         if self.normalize_inputs:
-<<<<<<< HEAD
-            states = (states - states.mean()) / (states.std() + 1e-6)
-=======
             # if self.normalize_return_inputs_only==True, then the non-return input mean and std will be 0 and 1 resp.
             inputs = (inputs - self.input_mean) / (self.input_std + 1e-6)
->>>>>>> 5e52ce3a
 
         embeds = self.cnn(states)
         inputs = torch.concat([embeds, returns], dim=-1)
