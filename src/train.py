--- conflicted
+++ resolved
@@ -15,16 +15,9 @@
 from ppo.ppo_algo import PPO
 from ppo.replay_buffer import RolloutBuffer, RolloutBufferHCA
 from hca.hca_model import HCAModel
-<<<<<<< HEAD
-from hca.hca_buffer import HCABuffer
-=======
-from hca.hca_buffer import HCABuffer, calculate_mc_returns, Episode
->>>>>>> d9db4fb1
-
-from utils import (
-    get_hindsight_logprobs,
-    get_env,
-)
+from hca.hca_buffer import HCABuffer, Episode
+
+from utils import get_env
 from eval import eval
 
 
@@ -232,7 +225,7 @@
 
             # MC returns needs full episodes; keep exploring until there are enough transitions and episode is done.
             if advantage_type == "mc":
-                explore = not(t >= args.agent.env_steps_per_update and done)
+                explore = not (t >= args.agent.env_steps_per_update and done)
             else:
                 explore = t < args.agent.env_steps_per_update
             t += 1
@@ -246,7 +239,6 @@
 
         # TODO: Credit assignment.
         hca_results = h_model.update(hca_buffer)
-
 
         # Policy update (PPO)
         if args.agent.name != "random":
@@ -255,13 +247,14 @@
                 action_loss,
                 value_loss,
                 entropy,
-                hca_ratio_dict,
             ) = agent.update(buffer)
 
             total_losses.append(total_loss)
             action_losses.append(action_loss)
             value_losses.append(value_loss)
             entropies.append(entropy)
+
+            hca_ration_dict = {}
             if hca_ratio_dict:
                 hca_ratio_mins.append(hca_ratio_dict["min"])
                 hca_ratio_maxes.append(hca_ratio_dict["max"])
