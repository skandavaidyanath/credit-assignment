--- conflicted
+++ resolved
@@ -476,26 +476,18 @@
             avg_ep_len = np.mean(ep_lens)
 
             ca_stat_min = (
-                np.mean(ca_stat_mins) if len(ca_stat_mins) > 0 else None
+                np.mean(ca_stat_mins) if len(ca_stat_mins) > 0 else np.nan
             )
             ca_stat_max = (
-                np.mean(ca_stat_maxes) if len(ca_stat_maxes) > 0 else None
+                np.mean(ca_stat_maxes) if len(ca_stat_maxes) > 0 else np.nan
             )
             ca_stat_mean = (
-                np.mean(ca_stat_means) if len(ca_stat_means) > 0 else None
+                np.mean(ca_stat_means) if len(ca_stat_means) > 0 else np.nan
             )
             ca_stat_std = (
-                np.mean(ca_stat_stds) if len(ca_stat_stds) > 0 else None
-            )
-
-<<<<<<< HEAD
-            total_loss = None if len(total_losses)==0 else np.mean(total_losses)
-            action_loss = (
-                None if len(action_losses)==0 else np.mean(action_losses)
-            )
-            value_loss = None if len(value_losses)==0 else np.mean(value_losses)
-            entropy = None if len(entropies)==0 else np.mean(entropies)
-=======
+                np.mean(ca_stat_stds) if len(ca_stat_stds) > 0 else np.nan
+            )
+
             total_loss = (
                 np.nan if len(total_losses) == 0 else np.mean(total_losses)
             )
@@ -506,7 +498,6 @@
                 np.nan if len(value_losses) == 0 else np.mean(value_losses)
             )
             entropy = np.nan if len(entropies) == 0 else np.mean(entropies)
->>>>>>> fe3eefbb
 
             stats = PPO_Stats(
                 avg_rewards=avg_reward,
